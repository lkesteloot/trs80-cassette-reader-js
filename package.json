{
  "name": "trs80-cassette-reader",
  "version": "1.0.3",
  "description": "Processes TRS-80 cassettes and cleans them up.",
  "main": "index.js",
  "scripts": {
    "build": "webpack",
    "build-node": "mkdir -p build && cp package.json build && tsc --build tsconfig.node.json",
    "lint": "tslint --project . --format codeFrame",
    "lint:fix": "npm run lint -- --fix",
    "start": "npm run build && http-server docs",
    "watch": "webpack --watch",
    "watch-node": "tsc --build tsconfig.node.json --watch",
    "test": "npm run build-node && node build/RegressionTest.js run tests.json",
    "prepublishOnly": "npm run build-node"
  },
  "repository": {
    "type": "git",
    "url": "git+https://github.com/lkesteloot/trs80-cassette-reader-js.git"
  },
  "author": "Lawrence Kesteloot <lk@teamten.com> (https://www.teamten.com/lawrence/)",
  "license": "MIT",
  "bugs": {
    "url": "https://github.com/lkesteloot/trs80-cassette-reader-js/issues"
  },
  "homepage": "https://github.com/lkesteloot/trs80-cassette-reader-js#readme",
  "bin": {
    "trs80-cassette-reader": "bin/trs80-cassette-reader"
  },
  "devDependencies": {
    "@types/node": "^13.5.2",
    "@types/progress": "^2.0.3",
    "@types/split.js": "^1.4.0",
    "http-server": "^0.12.0",
    "source-map-loader": "^0.2.4",
    "ts-loader": "^6.2.1",
    "tslint": "^5.20.1",
    "typescript": "^3.7.4",
    "webpack": "^4.41.5",
    "webpack-build-notifier": "^2.0.0",
    "webpack-cli": "^3.3.10"
  },
  "dependencies": {
    "chalk": "^4.1.0",
    "commander": "^4.1.0",
    "jss": "^10.0.3",
    "jss-preset-default": "^10.0.3",
    "md5.js": "^1.3.5",
    "progress": "^2.0.3",
    "split.js": "^1.5.11",
    "strongly-typed-events": "^1.6.7",
    "trs80-base": "^1.0.2",
<<<<<<< HEAD
    "trs80-emulator": "^1.1.5",
    "z80-base": "^1.0.6",
=======
    "trs80-emulator": "^1.1.7",
>>>>>>> c8f71486
    "z80-disasm": "^1.1.0"
  }
}<|MERGE_RESOLUTION|>--- conflicted
+++ resolved
@@ -50,12 +50,8 @@
     "split.js": "^1.5.11",
     "strongly-typed-events": "^1.6.7",
     "trs80-base": "^1.0.2",
-<<<<<<< HEAD
-    "trs80-emulator": "^1.1.5",
     "z80-base": "^1.0.6",
-=======
     "trs80-emulator": "^1.1.7",
->>>>>>> c8f71486
     "z80-disasm": "^1.1.0"
   }
 }